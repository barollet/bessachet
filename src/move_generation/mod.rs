--- conflicted
+++ resolved
@@ -52,6 +52,14 @@
     pub static ref EN_PASSANT_TABLE: BlackWhiteAttribute<[BitBoard; 8]> = en_passant_table(); // 2*64 bytes 8*8 bitboards
 }
 
+const PAWN_PUSH_SHIFT: BlackWhiteAttribute<i8> = BlackWhiteAttribute::new(-8, 8);
+// Capture is given as (left, right) from white pov
+const PAWN_CAPTURE_SHIFT: BlackWhiteAttribute<(i8, i8)> =
+    BlackWhiteAttribute::new((-7, -9), (9, 7));
+// Used for double push destination
+const EN_PASSANT_LINE: BlackWhiteAttribute<BitBoard> = BlackWhiteAttribute::new(ROW_5, ROW_4);
+const STARTING_ROW: BlackWhiteAttribute<BitBoard> = BlackWhiteAttribute::new(ROW_7, ROW_2);
+
 fn sliding_attack(
     magic_entry: &MagicEntry,
     occupancy: BitBoard,
@@ -147,6 +155,25 @@
     }
 }
 
+struct PinnedPiecesIterator<'a> {
+    move_gen: &'a MoveGenHelper,
+    iteration_index: usize,
+}
+
+// This iterates over the pinned pieces
+impl<'a> Iterator for PinnedPiecesIterator<'a> {
+    type Item = (Square, BitBoard);
+    fn next(&mut self) -> Option<Self::Item> {
+        if self.iteration_index < self.move_gen.number_of_pinned_pieces {
+            let item = self.move_gen.pinned_pieces[self.iteration_index];
+            self.iteration_index += 1;
+            Some(item)
+        } else {
+            None
+        }
+    }
+}
+
 // Structure manipulation
 impl MoveGenHelper {
     // Push a new pinned piece with its liberties
@@ -173,7 +200,7 @@
         // get the pinned piece should be reduced to a single square or empty
         let pinned: BitBoard = pin_liberties & position[position.side_to_move];
         if pinned != BBWraper::empty() {
-            let pinned: Square = *SqWrapper::from(pinned);
+            let pinned = Square::from(BBWraper(pinned));
             self.push_pinned(pinned, pin_liberties.add_square(pinner));
         } else if pin_liberties & position.occupied_squares() == BBWraper::empty() {
             self.push_checker(pinner);
@@ -208,11 +235,21 @@
             self.push_checker(knight_square);
         }
     }
+
+    fn pinned_pieces_iterator(&self) -> PinnedPiecesIterator {
+        PinnedPiecesIterator {
+            move_gen: &self,
+            iteration_index: 0,
+        }
+    }
 }
 
 // A pseudo legal move list, illegal moves from absolutely pinned pieces are already removed
 // This does a legality check for en passant capture and king moves
-pub struct PseudoLegalMoveGenerator {
+pub struct PseudoLegalMoveGenerator<'a> {
+    // Board reference to implement functions in PseudoLegalMoveGenerator interface
+    board: &'a Board,
+
     // NOTE: The maximum size is 128 even if we can construct a position with 218 moves
     // maybe we have to change this to 218 or a dynamically sized struct
     moves_list: [Move; 128],
@@ -220,7 +257,7 @@
     number_of_moves: usize,
 }
 
-impl Iterator for PseudoLegalMoveGenerator {
+impl<'a> Iterator for PseudoLegalMoveGenerator<'a> {
     type Item = Move;
 
     fn next(&mut self) -> Option<Move> {
@@ -237,44 +274,23 @@
 
 // A struct to hold the legality check and making moves
 pub struct LegalMoveMaker<'a> {
-    board: &'a Board,
-    pseudo_legal_mov_gen: PseudoLegalMoveGenerator,
+    pseudo_legal_mov_gen: PseudoLegalMoveGenerator<'a>,
 }
 
 impl<'a> Iterator for LegalMoveMaker<'a> {
     type Item = ExtendedMove;
 
     fn next(&mut self) -> Option<ExtendedMove> {
+        let board = self.pseudo_legal_mov_gen.board;
         // We try the next pseudo legal move if there is one
         self.pseudo_legal_mov_gen.next().map_or(None, |mov| {
             // If this is not a king move or an en passant capture we know the move is legal
-            let is_king_mov = self.board[mov.origin_square()].unwrap() == Piece::KING;
+            let is_king_mov = board[mov.origin_square()].unwrap() == Piece::KING;
             if !mov.has_exact_flags(EN_PASSANT_CAPTURE_FLAG) && !is_king_mov {
-                Some(self.board.make(mov))
+                Some(board.make(mov))
             } else {
-<<<<<<< HEAD
-                // If not we try to make the move
-                let (legal, ext_mov) = self.board.legality_check(mov);
-                if legal {
-                    // If it is legal we keep it
-                    Some(ext_mov)
-                } else {
-                    // If it is not legal we cancel it and we try the next pseudo legal move
-                    self.board.unmake(ext_mov);
-                    self.next()
-                }
-            }
-        })
-    }
-}
-
-impl Board {
-    fn legality_check(&mut self, mov: Move) -> (bool, ExtendedMove) {
-        // TODO
-        (true, self.make(mov))
-=======
                 // Otherwise we check the legality of the move
-                self.board.legality_check(mov).or_else(|| self.next())
+                board.legality_check(mov).or_else(|| self.next())
             }
         })
     }
@@ -287,22 +303,9 @@
         // Make the move
         let ext_mov = self.make(mov);
         // Test legality
-        // We use the super piece method
         let player_color = self.position.side_to_move;
         let king_square = self.position.king_square(player_color);
-
-        let opponent_color = player_color.transpose();
-        let opponent_pieces = self.position[opponent_color];
-
-        let occupancy = self.position.occupied_squares();
-
-        // The pawn attack is indeed empty if we cannot be checked by pawns
-        if pawn_attack(king_square, player_color).intersects(opponent_pieces & self.position[Piece::PAWN])
-            || knight_attack(king_square).intersects(opponent_pieces & self.position[Piece::KNIGHT])
-            || bishop_attack(king_square, occupancy).intersects(opponent_pieces & (self.position[Piece::BISHOP] | self.position[Piece::QUEEN]))
-            || rook_attack(king_square, occupancy).intersects(opponent_pieces & (self.position[Piece::ROOK] | self.position[Piece::QUEEN]))
-            || king_attack(king_square).intersects(opponent_pieces & self.position[Piece::KING]) // This can be skipped for en passant capture
-        {
+        if self.is_in_check(king_square, player_color) {
             // Is in check, not legal
             self.unmake(ext_mov);
             None
@@ -311,8 +314,29 @@
             Some(ext_mov)
         }
     }
-}
-
+
+    // A piece of the given color on the given square would be in check
+    fn is_in_check(&self, square: Square, color: Color) -> bool {
+        // We use the super piece method
+        let opponent_color = color.transpose();
+        let opponent_pieces = self.position[opponent_color];
+
+        let occupancy = self.position.occupied_squares();
+
+        // The pawn attack is indeed empty if we cannot be checked by pawns
+        pawn_attack(square, color)
+            .intersects(opponent_pieces & self.position[Piece::PAWN])
+            || knight_attack(square).intersects(opponent_pieces & self.position[Piece::KNIGHT])
+            || bishop_attack(square, occupancy).intersects(
+                opponent_pieces & (self.position[Piece::BISHOP] | self.position[Piece::QUEEN]),
+            )
+            || rook_attack(square, occupancy).intersects(
+                opponent_pieces & (self.position[Piece::ROOK] | self.position[Piece::QUEEN]),
+            )
+            // This can be avoided for en passant capture
+            || king_attack(square).intersects(opponent_pieces & self.position[Piece::KING])
+    }
+}
 
 // Move generation functions
 impl Board {
@@ -320,722 +344,280 @@
         // We update the checks and pins on demand
         self.move_gen = MoveGenHelper::initialize(&self.position);
 
+        let mut pseudo_legal_mov_gen = PseudoLegalMoveGenerator::new(&self);
+
         // If not in check, we fetch the move as usual
         if self.move_gen.number_of_checkers == 0 {
-
+            pseudo_legal_mov_gen.all_moves();
         } else if self.move_gen.number_of_checkers == 1 {
             // If in simple check we can block the slider, capture the checker or escape the king
-
+            pseudo_legal_mov_gen
+                .escape_king()
+                .capture_and_block_checker();
         } else {
             // If in double check we can only escape the king
             debug_assert_eq!(self.move_gen.number_of_checkers, 2);
-        }
->>>>>>> 80e03bc9
-    }
-}
-
-#[derive(Copy, Clone)]
-pub struct LegalMoveGenerator {
-    // We don't use a permanent reference to a HalfBoard, we will borrow the HalfBoard each time we
-    // need it
-    color: Color,
-    castling_rights: u8,
-    en_passant_target: Option<Square>,
-    move_stack: [Move; 128], // Allocated on the program stack with a bounded size
-    // NOTE: The maximum size is 128 even if we can construct a position with 218 moves
-    // maybe we have to change this to 218 in the future
-
-    // Internals
-    // We hold the squares that are pinned and no more than 2 pieces can be pinned on the same
-    // direction, there is also the bitboard of the liberties of the pinned piece (to be
-    // intersected with the actual moves of the piece)
-    pinned_pieces: [(Square, BitBoard); 8],
-    number_of_pinned_pieces: usize, // pinners stack indexes (basically a usize for 0 1 2)
-    free_pieces: BitBoard,          // A global pin mask to quickly get if a piece is pinned or free
-    // checkers
-    checkers: [Square; 2],
-    number_of_checkers: usize,
-    // next move on the stack
-    number_of_legal_moves: usize,
-    // iterator index
-    next_iterator_move: usize,
-}
-
-impl LegalMoveGenerator {
-    // Initialize a new LegalMoveGenerator by computing pinned pieces
-    // It takes a reference to the current board and the color of the player we want to move
-    pub fn new(
-        halfboard: &HalfBoard,
-        color: Color,
-        castling_rights: u8,
-        en_passant_target: Option<Square>,
-    ) -> Self {
-        let mut generator = Self {
-            color,
-            castling_rights,
-            en_passant_target,
-            move_stack: [NULL_MOVE; 128], // Placeholders to initiatlize memory
-
-            pinned_pieces: [(A1_SQUARE, BBWraper::empty()); 8], // Placeholders
-            number_of_pinned_pieces: 0,
-            free_pieces: BBWraper::full(),
-
-            checkers: [A1_SQUARE; 2], // Placeholders
-            number_of_checkers: 0,
-
-            number_of_legal_moves: 0,
-            next_iterator_move: 0,
-        };
-
-        generator.initialize(halfboard);
-
-        generator
-    }
-
-    fn initialize(&mut self, board: &HalfBoard) {
-        // we compute pinned pieces and checkers and store the result for evaluation
-        self.compute_pinned_pieces(board);
-        self.compute_checkers(board);
-
-        // If there is no check we fetch the moves as usual
-        if self.number_of_checkers == 0 {
-            self.fetch_possible_moves(board);
+            pseudo_legal_mov_gen.escape_king();
+        }
+
+        pseudo_legal_mov_gen
+    }
+
+    pub fn legal_move_maker(&self) -> LegalMoveMaker {
+        LegalMoveMaker {
+            pseudo_legal_mov_gen: self.generate_pseudo_legal_moves(),
+        }
+    }
+}
+
+impl<'a> PseudoLegalMoveGenerator<'a> {
+    fn new(board: &Board) -> PseudoLegalMoveGenerator {
+        PseudoLegalMoveGenerator {
+            board,
+
+            moves_list: [NULL_MOVE; 128],
+            iterator_move: 0,
+            number_of_moves: 0,
+        }
+    }
+
+    fn escape_king(&mut self) -> &PseudoLegalMoveGenerator {
+        let player_color = self.board.position.side_to_move;
+        let king_square = self.board.position.king_square(player_color);
+        self.push_attack(king_square, king_attack(king_square));
+
+        self
+    }
+
+    fn capture_and_block_checker(&mut self) -> &PseudoLegalMoveGenerator {
+        let checker_square = self.board.move_gen.checkers[0];
+        let checker_piece = self.board[checker_square].unwrap();
+
+        let mut target_mask: BitBoard = BitBoard::from(SqWrapper(checker_square));
+        // If the piece is a slider, try to block it, otherwise skip
+        if checker_piece == Piece::BISHOP
+            || checker_piece == Piece::ROOK
+            || checker_piece == Piece::QUEEN
+        {
+            let player_color = self.board.position.side_to_move;
+            let king_square = self.board.position.king_square(player_color);
+            target_mask |= square_mask_between(checker_square, king_square);
+        }
+
+        self.all_moves_with_target(target_mask)
+    }
+
+    fn all_moves(&mut self) -> &PseudoLegalMoveGenerator {
+        self.all_moves_with_target(BBWraper::full())
+    }
+
+    // Generate only moves that ends in the target mask
+    fn all_moves_with_target(&mut self, target_mask: BitBoard) -> &PseudoLegalMoveGenerator {
+        let player_color = self.board.position.side_to_move;
+        let player_pieces = self.board.position[player_color];
+        let opponent_pieces = self.board.position[player_color.transpose()];
+
+        let free_pieces = self.board.move_gen.free_pieces;
+        let empty_squares = self.board.position.empty_squares();
+
+        // Pawns
+        let pawns = self.board.position[Piece::PAWN] & player_pieces & free_pieces;
+        // Push
+        let push_shift = PAWN_PUSH_SHIFT[player_color];
+
+        let simple_pushed_pawns = (pawns << push_shift) & empty_squares & target_mask;
+        let origin_pawns = simple_pushed_pawns >> push_shift;
+        self.push_pawn_attack(origin_pawns, simple_pushed_pawns, NO_FLAG, player_color);
+
+        let (left_capture_shift, right_capture_shift) = PAWN_CAPTURE_SHIFT[player_color];
+
+        // Capture left
+        let captures_dest =
+            ((pawns & !FILE_A) << left_capture_shift) & opponent_pieces & target_mask;
+        let captures_origin = captures_dest >> left_capture_shift;
+        self.push_pawn_attack(captures_origin, captures_dest, CAPTURE_FLAG, player_color);
+        // Capture right
+        let captures_dest =
+            ((pawns & !FILE_H) << right_capture_shift) & opponent_pieces & target_mask;
+        let captures_origin = captures_dest >> right_capture_shift;
+        self.push_pawn_attack(captures_origin, captures_dest, CAPTURE_FLAG, player_color);
+        // Double push
+        let double_pushed = (simple_pushed_pawns << push_shift)
+            & empty_squares
+            & EN_PASSANT_LINE[player_color]
+            & target_mask;
+        let origin_pawns = double_pushed >> (2 * push_shift);
+        self.push_pawn_attack(origin_pawns, double_pushed, DOUBLE_PUSH_FLAG, player_color);
+        // En passant (we don't need the target mask as en passant capture will be checked
+        // afterward anyway)
+        for pawn in BBWraper(self.board.position.en_passant_candidates() & pawns) {
+            let en_passant_square = self.board.position.en_passant.unwrap();
+            let en_passant_dest = en_passant_square.get().forward(player_color);
+            if self.board[en_passant_dest].is_none() {
+                self.push_move(pawn, en_passant_dest, EN_PASSANT_CAPTURE_FLAG);
+            }
+        }
+
+        // Knights
+        let knights = player_pieces & self.board.position[Piece::KNIGHT] & free_pieces;
+        for knight in BBWraper(knights) {
+            self.push_attack(knight, knight_attack(knight) & target_mask);
+        }
+
+        let occupied_squares = self.board.position.occupied_squares();
+        macro_rules! sliding_attack {
+            ($piece: expr, $attack_function: ident) => {
+                let pieces = player_pieces
+                    & (self.board.position[$piece] | self.board.position[Piece::QUEEN])
+                    & self.board.move_gen.free_pieces;
+                for piece in BBWraper(pieces) {
+                    self.push_attack(
+                        piece,
+                        $attack_function(piece, occupied_squares) & target_mask,
+                    );
+                }
+            };
+        }
+        // Bishop-like
+        sliding_attack!(Piece::BISHOP, bishop_attack);
+
+        // Rook-like
+        sliding_attack!(Piece::ROOK, rook_attack);
+
+        // Pinned pieces
+        for (square, liberties) in self.board.move_gen.pinned_pieces_iterator() {
+            let occupied_squares = self.board.position.occupied_squares();
+            match self.board[square].unwrap() {
+                // pinned pawn can push, double push, capture, capture en passant but not promote
+                Piece::PAWN => {
+                    // Push
+                    let simple_push_dest = square.forward(player_color);
+                    if liberties.has_square(simple_push_dest)
+                        && self.board[simple_push_dest].is_none()
+                    {
+                        self.push_move(square, simple_push_dest, NO_FLAG);
+                    }
+                    // Double push
+                    if STARTING_ROW[player_color].has_square(square) {
+                        let double_push_dest = simple_push_dest.forward(player_color);
+                        if liberties.has_square(double_push_dest)
+                            && self.board[simple_push_dest].is_none()
+                            && self.board[double_push_dest].is_none()
+                        {
+                            self.push_move(square, double_push_dest, DOUBLE_PUSH_FLAG);
+                        }
+                    }
+                    // Capture
+                    for dest in BBWraper(pawn_attack(square, player_color) & liberties) {
+                        self.push_move(square, dest, CAPTURE_FLAG);
+                    }
+                    // En passant capture
+                    if let Some(en_passant_square) = self.board.position.en_passant {
+                        let en_passant_square = en_passant_square.get();
+                        let en_passant_dest = en_passant_square.forward(player_color);
+                        // legality will be checked anyway
+                        if self
+                            .board
+                            .position
+                            .en_passant_candidates()
+                            .has_square(square)
+                            && liberties.has_square(en_passant_dest)
+                        {
+                            self.push_move(square, en_passant_dest, EN_PASSANT_CAPTURE_FLAG);
+                        }
+                    }
+                }
+                Piece::KNIGHT => (), // Knights cannot move if pinned
+                Piece::BISHOP => self.push_attack(
+                    square,
+                    bishop_attack(square, occupied_squares) & target_mask & liberties,
+                ),
+                Piece::ROOK => self.push_attack(
+                    square,
+                    rook_attack(square, occupied_squares) & target_mask & liberties,
+                ),
+                Piece::QUEEN => self.push_attack(
+                    square,
+                    (bishop_attack(square, occupied_squares)
+                        | rook_attack(square, occupied_squares))
+                        & target_mask
+                        & liberties,
+                ),
+                Piece::KING => panic!("King shouldn't be pinned"),
+            }
+        }
+
+        // King
+        // We generate king moves and castling if we are not engaged in check
+        if target_mask == BBWraper::empty() {
+            self.castling();
+            self.escape_king()
         } else {
-            // Otherwise we have to move the king
-            self.escape_king(board);
-            // If this is not a double check we can capture the checking piece or block a slider
-            if self.number_of_checkers == 1 {
-                let checking_square = self.checkers[0];
-                let white_king_square = *SqWrapper::from(board[Color::WHITE] & board[Piece::KING]);
-                // Capture the checking piece
-                self.capture_checker(board, checking_square);
-                // Block the attack if it is a sliding one
-                let checking_piece = board[self.checkers[0]].unwrap();
-                if checking_piece == Piece::BISHOP
-                    || checking_piece == Piece::ROOK
-                    || checking_piece == Piece::QUEEN
-                {
-                    self.block_slider(board, checking_square, white_king_square);
-                }
-            }
-        }
-
-        self.order_moves();
-    }
-}
-
-// Structure manipulation
-impl LegalMoveGenerator {
+            self
+        }
+    }
+
+    fn castling(&mut self) -> &PseudoLegalMoveGenerator {
+        let player_color = self.board.position.side_to_move;
+        // King side
+        if self.can_castle(player_color, CastlingSide::KING) {}
+        // Queen side
+        if self.can_castle(player_color, CastlingSide::QUEEN) {}
+        self
+    }
+
+    // Castling, color is the player color
+    fn can_castle(&self, color: Color, side: CastlingSide) -> bool {
+        // right to castle on the given side
+        (self.board.position.castling_rights & rights_mask(side, Rights::ALLOWED, color) != 0)
+            // none of the squares on the way are occupied
+        && (self.board.position.occupied_squares() & squares_mask(side, Mask::EMPTY, color) == 0)
+        // squares crossed by the king are not in check
+        && (BBWraper(squares_mask(side, Mask::CHECK, color)).all(|square| !self.board.is_in_check(square, color)))
+    }
+}
+
+// Manipulation helpers
+impl<'a> PseudoLegalMoveGenerator<'a> {
+    fn push_move(&mut self, origin: Square, dest: Square, flags: u16) {
+        self.push_move_internal(Move::new_with_flags(origin, dest, flags));
+    }
     // Pushs the given move in the move stack
-    fn push_move(&mut self, pushed_move: Move) {
-        self.move_stack[self.number_of_legal_moves] = pushed_move;
-        self.number_of_legal_moves += 1;
+    fn push_move_internal(&mut self, mov: Move) {
+        self.moves_list[self.number_of_moves] = mov;
+        self.number_of_moves += 1;
     }
 
     // Helper to push all the possible promotions
     fn push_promotions_from_move(&mut self, promotion_move: Move) {
         for promoted_piece in &AVAILABLE_PROMOTION {
-            self.push_move(promotion_move.set_promoted_piece(*promoted_piece));
+            self.push_move_internal(promotion_move.set_promoted_piece(*promoted_piece));
         }
     }
 
     // Helper for pieces that can perform captures and quiet moves at the same time
-    // TODO remove this and change the fetching logic and add some basic ordering
-    fn push_attack(&mut self, board: &HalfBoard, origin_square: Square, attack: BitBoard) {
+    fn push_attack(&mut self, origin_square: Square, attack: BitBoard) {
+        let opponent_color = self.board.position.side_to_move.transpose();
+        let opponent_pieces = self.board.position[opponent_color];
         // Captures
-        for capture_square in BBWraper(attack & board[Color::BLACK]) {
-            self.push_move(Move::tactical_move(
-                origin_square,
-                capture_square,
-                CAPTURE_FLAG,
-            ));
+        for square in BBWraper(attack & opponent_pieces) {
+            self.push_move_internal(Move::new_with_flags(origin_square, square, CAPTURE_FLAG));
         }
         // Quiet moves
-        for dest_square in BBWraper(attack & board.empty_squares()) {
-            self.push_move(Move::quiet_move(origin_square, dest_square));
-        }
-    }
-}
-
-// Logic helpers
-impl LegalMoveGenerator {
-    // Castling
-    // the all iterator needs a mutable binding even if it doesn't modify
-    fn can_castle(
-        &self,
-        board: &HalfBoard,
-        caslting_rights: &BlackWhiteAttribute<u8>,
-        empty_squares: &BlackWhiteAttribute<BitBoard>,
-        check_squares: &mut BlackWhiteAttribute<BitBoard>,
-    ) -> bool {
-        (self.castling_rights & caslting_rights[self.color] != 0) // right to castle kingside
-        && (empty_squares[self.color] & board.occupied_squares() == 0) // none of the squares on the way are occupied
-        && (BBWraper(check_squares[self.color]).all(|square| !self.is_in_check(board, square))) // squares crossed by the king are in check
-    }
-    fn can_king_castle(&self, board: &HalfBoard) -> bool {
-        self.can_castle(
-            board,
-            &KING_CASTLING_RIGHTS_MASKS,
-            &KING_CASTLE_EMPTY,
-            &mut KING_CASTLE_CHECK,
-        )
-    }
-    fn can_queen_castle(&self, board: &HalfBoard) -> bool {
-        self.can_castle(
-            board,
-            &QUEEN_CASTLING_RIGHTS_MASKS,
-            &QUEEN_CASTLE_EMPTY,
-            &mut QUEEN_CASTLE_CHECK,
-        )
-    }
-
-    // Returns if the given square is checked but only by sliding pieces
-    // This faster (but not sufficiant) check is used for en passant capture
-    fn is_in_sliding_check(&self, board: &HalfBoard, occupancy: BitBoard, square: Square) -> bool {
-        rook_attack(square, occupancy)
-            & board[Color::BLACK]
-            & (board[Piece::ROOK] | board[Piece::QUEEN])
-            != BBWraper::empty()
-            || bishop_attack(square, occupancy)
-                & board[Color::BLACK]
-                & (board[Piece::BISHOP] | board[Piece::QUEEN])
-                != BBWraper::empty()
-    }
-
-    // Checks that the en passant capture will not discover the king
-    fn can_take_en_passant(&self, board: &HalfBoard, capturing_square: Square) -> bool {
-        let captured_square = self.en_passant_target.unwrap();
-        let after_en_passant_occupancy = board
-            .occupied_squares()
-            .remove_square(capturing_square)
-            .remove_square(captured_square)
-            .add_square(captured_square.forward());
-
-        !self.is_in_sliding_check(board, after_en_passant_occupancy, board.white_king_square())
-    }
-
-    // Uses a super piece (not to rely on the other side move generator)
-    // TODO use an attack map to go faster
-    fn is_in_check(&self, board: &HalfBoard, square: Square) -> bool {
-        // As we use a super piece for checks we can virtualy remove the king
-        let occupancy_without_king = board
-            .occupied_squares()
-            .remove_square(board.white_king_square());
-
-        // We can only be checked by pawns if we are below row 6 included
-        let checked_by_pawn = !(ROW_8 | ROW_7).has_square(square)
-            & (!FILE_A.has_square(square)
-                & (board[Color::BLACK] & board[Piece::PAWN]).has_square(square.forward_left())
-                || !FILE_H.has_square(square)
-                    & (board[Color::BLACK] & board[Piece::PAWN])
-                        .has_square(square.forward_right()));
-        // Sliding pieces
-        self.is_in_sliding_check(board, occupancy_without_king, square) ||
-        // Knight
-        knight_attack(square) & board[Color::BLACK] & board[Piece::KNIGHT] != BBWraper::empty() ||
-        // Pawn
-        checked_by_pawn ||
-        // King
-        king_attack(square) & board[Color::BLACK] & board[Piece::KING] != BBWraper::empty()
-    }
-
-    // Helpers for slider attacks
-    fn push_slider_attack(
-        &mut self,
-        board: &HalfBoard,
-        origin_square: Square,
-        piece_attack: fn(Square, BitBoard) -> BitBoard,
-    ) {
-        self.push_pinned_slider_attack(board, origin_square, BBWraper::full(), piece_attack);
-    }
-    fn push_pinned_slider_attack(
-        &mut self,
-        board: &HalfBoard,
-        origin_square: Square,
-        pin_liberties: BitBoard,
-        piece_attack: fn(Square, BitBoard) -> BitBoard,
-    ) {
-        let attack = piece_attack(origin_square, board.occupied_squares()) & pin_liberties;
-        self.push_attack(board, origin_square, attack);
-    }
-}
-
-// Actual move generation logic
-impl LegalMoveGenerator {
-    // Make the king move in a safe place
-    fn escape_king(&mut self, board: &HalfBoard) {
-        let king_square = board.white_king_square();
-        let mut attack = king_attack(king_square);
-        for dest_square in BBWraper(attack) {
-            if self.is_in_check(board, dest_square) {
-                attack = attack.remove_square(dest_square);
-            }
-        }
-        self.push_attack(board, king_square, attack);
-    }
-
-    // Fetchs all the blocking slider moves at once
-    fn block_slider(&mut self, board: &HalfBoard, checking_square: Square, target_square: Square) {
-        // Capture is excluded from the blocker mask, this is handled in the capturing piece
-        // routine
-        let blocker_mask = square_mask_between(checking_square, target_square);
-
-        // We check if any piece can go into the blocker mask
-        // Pawns -------------------------------------------
-        let pawns = board[Color::WHITE] & board[Piece::PAWN];
-        let simple_pawns = pawns & !ROW_8 & self.free_pieces;
-        // Simple push
-        for pushed_pawn in BBWraper((simple_pawns << 8) & blocker_mask) {
-            self.push_move(Move::quiet_move(pushed_pawn.behind(), pushed_pawn));
-        }
-        // Double push
-        let double_pushed_pawns = pawns & ROW_2 & self.free_pieces;
-        let double_pushed_pawns = (double_pushed_pawns << 8) & board.empty_squares();
-        // if it can block the checking sliders, then the destination square is empty
-        let double_pushed_pawns = double_pushed_pawns << 8 & blocker_mask;
-        for double_pushed_pawn in BBWraper(double_pushed_pawns) {
-            self.push_move(Move::double_pawn_push_to(double_pushed_pawn));
-        }
-        // En passant
-        for en_passant_capture in
-            BBWraper(pawns & board.en_passant_capture_start_squares() & self.free_pieces)
-        {
-            let dest_square = board.en_passant.unwrap().forward();
-            if blocker_mask.has_square(dest_square) {
-                self.push_move(Move::tactical_move(
-                    en_passant_capture,
-                    dest_square,
-                    EN_PASSANT_CAPTURE_FLAG,
-                ));
-            }
-        }
-        // Pawns can promote while blocking only on an horizontal check on the last row
-        if ROW_8.has_squares(blocker_mask) {
-            let promoting_pawns = blocker_mask >> 8 & pawns & self.free_pieces;
-            for pawn in BBWraper(promoting_pawns) {
-                self.push_promotions_from_move(Move::tactical_move(
-                    pawn,
-                    pawn.forward(),
-                    PROMOTION_FLAG,
-                ));
-            }
-        }
-
-        // Other pieces -------------------------------------
-        // Knight
-        for knight_square in BBWraper(board[Color::WHITE] & board[Piece::KNIGHT] & self.free_pieces)
-        {
-            let blocking_squares = knight_attack(knight_square) & blocker_mask;
-            for blocking_square in BBWraper(blocking_squares) {
-                self.push_move(Move::quiet_move(knight_square, blocking_square));
-            }
-        }
-        // Bishop or queen
-        for bishop_square in BBWraper(
-            board[Color::WHITE] & (board[Piece::BISHOP] | board[Piece::QUEEN]) & self.free_pieces,
-        ) {
-            let blocking_squares =
-                bishop_attack(bishop_square, board.occupied_squares()) & blocker_mask;
-            for blocking_square in BBWraper(blocking_squares) {
-                self.push_move(Move::quiet_move(bishop_square, blocking_square));
-            }
-        }
-        // Rook or queen
-        for rook_square in BBWraper(
-            board[Color::WHITE] & (board[Piece::ROOK] | board[Piece::QUEEN]) & self.free_pieces,
-        ) {
-            let blocking_squares =
-                rook_attack(rook_square, board.occupied_squares()) & blocker_mask;
-            for blocking_square in BBWraper(blocking_squares) {
-                self.push_move(Move::quiet_move(rook_square, blocking_square));
-            }
-        }
-    }
-
-    // Pushes the moves that capture the given square
-    // King captures are handled in the king escape
-    fn capture_checker(&mut self, board: &HalfBoard, captured_square: Square) {
-        // Rook
-        let mut can_capture = rook_attack(captured_square, board.occupied_squares())
-            & board[Color::WHITE]
-            & (board[Piece::ROOK] | board[Piece::QUEEN]);
-        // Bishop
-        can_capture |= bishop_attack(captured_square, board.occupied_squares())
-            & board[Color::WHITE]
-            & (board[Piece::BISHOP] | board[Piece::QUEEN]);
-        // Knight
-        can_capture |= knight_attack(captured_square) & board[Color::WHITE] & board[Piece::KNIGHT];
-        // Pawn simple capture or promotion
-        if !(ROW_1 | ROW_2).has_square(captured_square) {
-            let mut pawn_simple_captures = BBWraper::empty();
-            if !FILE_A.has_square(captured_square) {
-                let origin_square = *BBWraper::from(captured_square.behind_left());
-                pawn_simple_captures |= origin_square & board[Color::WHITE] & board[Piece::PAWN]
-            }
-            if !FILE_H.has_square(captured_square) {
-                let origin_square = *BBWraper::from(captured_square.behind_right());
-                pawn_simple_captures |= origin_square & board[Color::WHITE] & board[Piece::PAWN]
-            }
-            if !ROW_8.has_square(captured_square) {
-                can_capture |= pawn_simple_captures;
-            } else {
-                // Promotion
-                let pawn_promotions = pawn_simple_captures.remove_squares(!self.free_pieces);
-                for capturing_square in BBWraper(pawn_promotions) {
-                    self.push_promotions_from_move(Move::tactical_move(
-                        capturing_square,
-                        captured_square,
-                        CAPTURE_FLAG | PROMOTION_FLAG,
-                    ));
-                }
-            }
-        }
-
-        // En passant capture
-        if self.en_passant_target.is_some() && self.en_passant_target.unwrap() == captured_square {
-            for capturing_square in BBWraper(
-                board.en_passant_capture_start_squares() & board[Color::WHITE] & board[Piece::PAWN],
-            ) {
-                if board[captured_square.forward()].is_none()
-                    & self.can_take_en_passant(board, capturing_square)
-                {
-                    self.push_move(Move::tactical_move(
-                        capturing_square,
-                        captured_square.forward(),
-                        EN_PASSANT_CAPTURE_FLAG,
-                    ));
-                }
-            }
-        }
-
-        can_capture = can_capture.remove_squares(!self.free_pieces);
-
-        // Push the basic moves
-        for capturing_square in BBWraper(can_capture) {
-            self.push_move(Move::tactical_move(
-                capturing_square,
-                captured_square,
-                CAPTURE_FLAG,
-            ))
-        }
-    }
-
-    // Move fetching when there is no checks
-    // TODO fetch only captures first and then quiet moves to make it lazier
-    // ------------------------------------------------
-    fn fetch_possible_moves(&mut self, board: &HalfBoard) {
-        let free_pieces = board[Color::WHITE] & self.free_pieces;
-        // Simple pawn push ------------------------
-        let pawns = board[Piece::PAWN] & free_pieces;
-        let pushed_pawns = (pawns << 8) & board.empty_squares();
-
-        // No promotion
-        for dest_square in BBWraper(pushed_pawns & !ROW_8) {
-            self.push_move(Move::quiet_move(dest_square.behind(), dest_square));
-        }
-        // Promotion
-        for dest_square in BBWraper(pushed_pawns & ROW_8) {
-            self.push_promotions_from_move(Move::tactical_move(
-                dest_square.behind(),
-                dest_square,
-                PROMOTION_FLAG,
-            ));
-        }
-        // -----------------------------------------
-
-        // Double push, sets en passant flag -------
-        let starting_pawns = board[Piece::PAWN] & free_pieces & ROW_2;
-
-        // To be double pushed, the pawns have to be able to move once forward
-        let simple_pushed_pawns = (starting_pawns << 8) & board.empty_squares();
-        // The pawns that can both be pushed for one and two lines forward
-        let double_pushed_pawns = (simple_pushed_pawns << 8) & board.empty_squares();
-
-        for dest_square in BBWraper(double_pushed_pawns) {
-            self.push_move(Move::double_pawn_push_to(dest_square));
-        }
-        // -----------------------------------------
-
-        // Pawn captures ---------------------------
-        let left_capture_moves = (pawns & !FILE_A) << 9 & board[Color::BLACK];
-        let right_capture_moves = (pawns & !FILE_H) << 7 & board[Color::BLACK];
-        // Capture without promotions
-        for capture_square in BBWraper(left_capture_moves & !ROW_8) {
-            self.push_move(Move::tactical_move(
-                capture_square.behind_right(),
-                capture_square,
-                CAPTURE_FLAG,
-            ));
-        }
-        for capture_square in BBWraper(right_capture_moves & !ROW_8) {
-            self.push_move(Move::tactical_move(
-                capture_square.behind_left(),
-                capture_square,
-                CAPTURE_FLAG,
-            ));
-        }
-        // Capture with promotion
-        for capture_square in BBWraper(left_capture_moves & ROW_8) {
-            self.push_promotions_from_move(Move::tactical_move(
-                capture_square.behind_right(),
-                capture_square,
-                CAPTURE_FLAG | PROMOTION_FLAG,
-            ));
-        }
-        for capture_square in BBWraper(right_capture_moves & ROW_8) {
-            self.push_promotions_from_move(Move::tactical_move(
-                capture_square.behind_left(),
-                capture_square,
-                CAPTURE_FLAG | PROMOTION_FLAG,
-            ));
-        }
-        // -----------------------------------------
-
-        // En passant capture ----------------------
-        for pawn_origin_square in BBWraper(board.en_passant_capture_start_squares() & pawns) {
-            if board[board.en_passant.unwrap().forward()].is_none()
-                && self.can_take_en_passant(board, pawn_origin_square)
-            {
-                self.push_move(Move::tactical_move(
-                    pawn_origin_square,
-                    board.en_passant.unwrap().forward(),
-                    EN_PASSANT_CAPTURE_FLAG,
-                ));
-            }
-        }
-        // -----------------------------------------
-
-        // Knights moves ---------------------------
-        for knight_square in BBWraper(board[Piece::KNIGHT] & free_pieces) {
-            let attack = knight_attack(knight_square);
-            self.push_attack(board, knight_square, attack);
-        }
-        // -----------------------------------------
-
-        // Bishop moves ----------------------------
-        for bishop_square in BBWraper(board[Piece::BISHOP] & free_pieces) {
-            self.push_slider_attack(board, bishop_square, bishop_attack);
-        }
-        // -----------------------------------------
-
-        // Rook moves ------------------------------
-        for rook_square in BBWraper(board[Piece::ROOK] & free_pieces) {
-            self.push_slider_attack(board, rook_square, rook_attack);
-        }
-        // -----------------------------------------
-
-        // Queen moves -----------------------------
-        for queen_square in BBWraper(board[Piece::QUEEN] & free_pieces) {
-            self.push_slider_attack(board, queen_square, bishop_attack);
-            self.push_slider_attack(board, queen_square, rook_attack);
-        }
-        // -----------------------------------------
-
-        // King moves ------------------------------
-        // Moves
-        self.escape_king(board);
-        // Castle
-        let color = self.color;
-        if self.can_king_castle(board) {
-            self.push_move(KING_CASTLE_MOVES[color]);
-        }
-        if self.can_queen_castle(board) {
-            self.push_move(QUEEN_CASTLE_MOVES[color])
-        }
-        // -----------------------------------------
-
-        // Moves of pinned pieces ------------------
-        for i in 0..self.number_of_pinned_pieces {
-            let (pinned_square, pin_liberties) = self.pinned_pieces[i];
-            let pinned_piece = board[pinned_square].unwrap();
-            match pinned_piece {
-                Piece::PAWN => {
-                    // NOTE pinned pawns can never promote
-                    // Simple push
-                    let forward_square = pinned_square.forward();
-                    if board[forward_square].is_none() && pin_liberties.has_square(forward_square) {
-                        self.push_move(Move::quiet_move(pinned_square, forward_square));
-                        // Double push
-                        if ROW_2.has_square(pinned_square) {
-                            let double_push_square = forward_square.forward();
-                            // Here we don't have to check the pin mask
-                            if board[double_push_square].is_none() {
-                                self.push_move(Move::double_pawn_push(
-                                    pinned_square,
-                                    double_push_square,
-                                ));
-                            }
-                        }
-                    }
-                    // Left capture
-                    let capture_left_square = pinned_square.forward_left();
-                    if board[Color::BLACK].has_square(capture_left_square)
-                        && pin_liberties.has_square(capture_left_square)
-                    {
-                        self.push_move(Move::tactical_move(
-                            pinned_square,
-                            capture_left_square,
-                            CAPTURE_FLAG,
-                        ));
-                    }
-                    // Right capture
-                    let capture_right_square = pinned_square.forward_right();
-                    if board[Color::BLACK].has_square(capture_right_square)
-                        && pin_liberties.has_square(capture_right_square)
-                    {
-                        self.push_move(Move::tactical_move(
-                            pinned_square,
-                            capture_right_square,
-                            CAPTURE_FLAG,
-                        ));
-                    }
-                    // En passant
-                    if board
-                        .en_passant_capture_start_squares()
-                        .has_square(pinned_square)
-                    {
-                        let en_passant_dest_square = board.en_passant.unwrap().forward();
-                        if pin_liberties.has_square(en_passant_dest_square) {
-                            self.push_move(Move::tactical_move(
-                                pinned_square,
-                                en_passant_dest_square,
-                                EN_PASSANT_CAPTURE_FLAG,
-                            ));
-                        }
-                    }
-                }
-                Piece::BISHOP => self.push_pinned_slider_attack(
-                    board,
-                    pinned_square,
-                    pin_liberties,
-                    bishop_attack,
-                ),
-                Piece::ROOK => {
-                    self.push_pinned_slider_attack(board, pinned_square, pin_liberties, rook_attack)
-                }
-                Piece::QUEEN => {
-                    self.push_pinned_slider_attack(
-                        board,
-                        pinned_square,
-                        pin_liberties,
-                        bishop_attack,
-                    );
-                    self.push_pinned_slider_attack(
-                        board,
-                        pinned_square,
-                        pin_liberties,
-                        rook_attack,
-                    );
-                }
-                Piece::KNIGHT => (), // Knights cannot move if pinned
-                Piece::KING => panic!("King shouldn't be pinned"),
-            }
-        }
-        // -----------------------------------------
-    }
-
-    // Performs move ordering
-    // Here the captures are set first
-    fn order_moves(&mut self) {
-        let mut last_capture_index = 0;
-
-        for move_index in 0..self.number_of_legal_moves {
-            if self.move_stack[move_index].has_flags(CAPTURE_FLAG) {
-                if move_index != last_capture_index {
-                    // push the move to the end of the capture moves
-                    let capture_move = self.move_stack[move_index];
-                    self.move_stack[move_index] = self.move_stack[last_capture_index];
-                    self.move_stack[last_capture_index] = capture_move;
-                }
-                last_capture_index += 1;
-            }
-        }
-    }
-
-    pub fn is_king_checked(&self) -> bool {
-        self.number_of_checkers != 0
-    }
-
-    // Returns an attack map of the given position with White playing
-    pub fn attack_map(&self, board: &HalfBoard) -> BitBoard {
-        let mut attack_map = BBWraper::empty();
-        // Pawns
-        attack_map |= (board[Piece::PAWN] & board[Color::WHITE] & !FILE_A) << 9;
-        attack_map |= (board[Piece::PAWN] & board[Color::WHITE] & !FILE_H) << 7;
-        // Knights
-        for knight_square in BBWraper(board[Piece::KNIGHT] & board[Color::WHITE]) {
-            attack_map |= knight_attack(knight_square);
-        }
-        // Bishops
-        for bishop_square in BBWraper(board[Piece::BISHOP] & board[Color::WHITE]) {
-            attack_map |= bishop_attack(bishop_square, board.occupied_squares());
-        }
-        // Rooks
-        for rook_square in BBWraper(board[Piece::ROOK] & board[Color::WHITE]) {
-            attack_map |= rook_attack(rook_square, board.occupied_squares());
-        }
-        // Queens
-        for queen_square in BBWraper(board[Piece::QUEEN] & board[Color::WHITE]) {
-            attack_map |= bishop_attack(queen_square, board.occupied_squares());
-            attack_map |= rook_attack(queen_square, board.occupied_squares());
-        }
-        // King
-        attack_map |= king_attack(*SqWrapper::from(board[Piece::KING] & board[Color::WHITE]));
-
-        attack_map
-    }
-
-    pub fn capture_iterator(&mut self) -> CaptureIterator {
-        CaptureIterator::new(self)
-    }
-
-    pub fn number_of_legal_moves(&self) -> usize {
-        self.number_of_legal_moves
-    }
-}
-
-// The iterator function is straightforward and assumes that the moves have been sorted before
-impl Iterator for LegalMoveGenerator {
-    type Item = Move;
-
-    fn next(&mut self) -> Option<Self::Item> {
-        if self.next_iterator_move < self.number_of_legal_moves {
-            let iter_move = self.move_stack[self.next_iterator_move];
-            self.next_iterator_move += 1;
-
-            // Decorate the move and returns it
-            //Some(self.decorator.decorate_move(iter_move))
-            Some(iter_move)
-        } else {
-            None
-        }
-    }
-}
-
-// An helper structure to iterate over only the capture moves
-pub struct CaptureIterator<'a> {
-    move_generator: &'a mut LegalMoveGenerator,
-}
-
-impl<'a> CaptureIterator<'a> {
-    fn new(move_generator: &mut LegalMoveGenerator) -> CaptureIterator {
-        CaptureIterator { move_generator }
-    }
-}
-
-impl<'a> Iterator for CaptureIterator<'a> {
-    type Item = Move;
-
-    fn next(&mut self) -> Option<Self::Item> {
-        match self.move_generator.next() {
-            Some(next_move) => {
-                if Move::from(next_move).has_flags(CAPTURE_FLAG) {
-                    Some(next_move)
-                } else {
-                    None
-                }
-            }
-            None => None,
+        for square in BBWraper(attack & self.board.position.empty_squares()) {
+            self.push_move_internal(Move::new(origin_square, square));
+        }
+    }
+
+    // Push a pawn attack of the given color with the given flag taking care of promotions
+    fn push_pawn_attack(&mut self, origin: BitBoard, attack: BitBoard, flag: u16, color: Color) {
+        let non_promoting_pawns = attack & !PROMOTION_LINE[color];
+        let promoting_pawns = attack & PROMOTION_LINE[color];
+        for (origin, dest) in BBWraper(origin).zip(BBWraper(promoting_pawns)) {
+            self.push_promotions_from_move(Move::new_with_flags(origin, dest, flag))
+        }
+        for (origin, dest) in BBWraper(origin).zip(BBWraper(non_promoting_pawns)) {
+            self.push_move_internal(Move::new_with_flags(origin, dest, flag))
         }
     }
 }
@@ -1053,7 +635,7 @@
         let dest_row = chars[3];
         let mut origin_square = SqWrapper::from_char_file_rank(origin_file, origin_row);
         let mut dest_square = SqWrapper::from_char_file_rank(dest_file, dest_row);
-        if self.side_to_move == Color::BLACK {
+        if self.position.side_to_move == Color::BLACK {
             origin_square = origin_square.transpose();
             dest_square = dest_square.transpose();
         }
@@ -1075,7 +657,7 @@
     pub fn print_possible_moves(&self) {
         let generator = self.create_legal_move_generator();
         for mov in generator {
-            if self.side_to_move == Color::BLACK {
+            if self.position.side_to_move == Color::BLACK {
                 println!("{}", Move::from(mov).transpose());
             } else {
                 println!("{}", Move::from(mov));
@@ -1084,7 +666,6 @@
     }
 }
 
-#[allow(clippy::unreadable_literal)]
 const fn en_passant_table() -> BlackWhiteAttribute<[BitBoard; 8]> {
     let white_en_passant_candidates = [BBWraper::empty(); 8];
     for square in BBWraper(ROW_5) {
@@ -1135,7 +716,7 @@
 
         for (i, j) in &knight_moves {
             if file + i >= 0 && file + i < 8 && rank + j >= 0 && rank + j < 8 {
-                *attack_bitboard |= *BBWraper::from(SqWrapper::from_file_rank(
+                *attack_bitboard |= BitBoard::from(SqWrapper::from_file_rank(
                     (file + i) as u8,
                     (rank + j) as u8,
                 ));
@@ -1166,7 +747,7 @@
 
         for (i, j) in &king_moves {
             if file + i >= 0 && file + i < 8 && rank + j >= 0 && rank + j < 8 {
-                *attack_bitboard |= *BBWraper::from(SqWrapper::from_file_rank(
+                *attack_bitboard |= BitBoard::from(SqWrapper::from_file_rank(
                     (file + i) as u8,
                     (rank + j) as u8,
                 ));
